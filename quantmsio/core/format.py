--- conflicted
+++ resolved
@@ -278,7 +278,7 @@
     ),
 ]
 
-<<<<<<< HEAD
+
 
 PG_MATRIX = [
     pa.field(
@@ -331,14 +331,6 @@
 
 
 
-
-
-
-
-
-
-=======
->>>>>>> 327b305c
 PSM_FIELDS = PEPTIDE_FIELDS + PSM_UNIQUE_FIELDS
 
 FEATURE_FIELDS = PEPTIDE_FIELDS + FEATURE_UNIQUE_FIELDS