import logging
import re
import zipfile
import numpy as np
import pandas as pd
import codecs
import os
import pyarrow.parquet as pq
from pyopenms import ModificationsDB
from pyopenms import AASequence
from quantmsio.core.sdrf import SDRFHandler
from quantmsio.operate.tools import get_ahocorasick, get_modification_details, get_protein_accession
from pyopenms.Constants import PROTON_MASS_U
from quantmsio.utils.constants import ITRAQ_CHANNEL, TMT_CHANNELS
from quantmsio.core.common import MAXQUANT_PSM_MAP, MAXQUANT_PSM_USECOLS, MAXQUANT_FEATURE_MAP, MAXQUANT_FEATURE_USECOLS
from quantmsio.core.feature import Feature
from quantmsio.core.psm import Psm

logging.basicConfig(format="%(asctime)s - %(message)s", level=logging.INFO)

intensity_normalize_pattern = r"Reporter intensity corrected \d+"
intensity_pattern = r"Reporter intensity \d+"
MOD_PARTTEN = r"\((.*?)\)"

def check_acronym(df):
    s = df["peptidoform"]
    for index in s.index:
        seq = s[index]
        if "(" in seq:
            match = re.search(MOD_PARTTEN, seq)
            if len(match.group(1)) == 2:
                return True
            else:
                return False
    return False
            
class MaxQuant:
    def __init__(self):
        pass

    def iter_batch(self, file_path: str, label: str = "feature", chunksize: int = 100000):
        col_df = pd.read_csv(file_path, sep="\t", nrows=1)
        if label == "feature":
            intensity_normalize_names = []
            intensity_names = []
            use_cols = MAXQUANT_FEATURE_USECOLS.copy()
            use_map = MAXQUANT_FEATURE_MAP.copy()
            for col in col_df.columns:
                if re.search(intensity_normalize_pattern, col, re.IGNORECASE):
                    use_cols.append(col)
                    intensity_normalize_names.append(col)
                elif re.search(intensity_pattern, col, re.IGNORECASE):
                    use_cols.append(col)
                    intensity_names.append(col)
            self._intensity_normalize_names = intensity_normalize_names
            self._intensity_names = intensity_names
            use_cols.append("Intensity")
        else:
            use_cols = MAXQUANT_PSM_USECOLS.copy()
            use_map = MAXQUANT_PSM_MAP.copy()
        for key in self.mods_map.keys():
            col = f"{key} Probabilities"
            if col in col_df.columns:
                use_cols.append(col)
        for df in pd.read_csv(
            file_path,
            sep="\t",
            usecols=use_cols,
            low_memory=False,
            chunksize=chunksize,
        ):
            df.rename(columns=use_map, inplace=True)
            df = self.main_operate(df)
            yield df

    def generete_calculated_mz(self, df):
        uniq_p = df["peptidoform"].unique()
        masses_map = {k: AASequence.fromString(k).getMonoWeight() for k in uniq_p}
        mass_vector = df["peptidoform"].map(masses_map)
        df.loc[:, "calculated_mz"] = (mass_vector + (PROTON_MASS_U * df["precursor_charge"].values)) / df[
            "precursor_charge"
        ].values

    def _transform_mod(self, match):
        if not match:
            return None
        else:
            key = match.group(1)
            if key in self.mods_map:
                return f"({self.mods_map[key]})"
            else:
                return None

    def get_mods_map(self, report_path):
        if os.stat(report_path).st_size == 0:
            raise ValueError("File is empty")
        f = codecs.open(report_path, "r", "utf-8")
        line = f.readline()
        pattern = r"sequence\s+(.*?)\s+(Missed|Proteins)"
        match = re.search(pattern, line, re.DOTALL)
        mod_seq = match.group(1)
        mods_map = {}
        modifications_db = ModificationsDB()
        if mod_seq:
            for mod in mod_seq.split("\t"):
                if "Probabilities" not in mod and "diffs" not in mod and "Diffs" not in mod:
                    name = re.search(r"([^ ]+)\s?", mod)
                    Mod = modifications_db.getModification(name.group(1))
                    unimod = Mod.getUniModAccession()
                    match = re.search(MOD_PARTTEN, mod)
                    if match:
                        site = match.group(1)
                    else:
                        site = "X"
                    mods_map[mod] = [unimod.upper(), site]
                    mods_map[mod[:2].lower()] = mod
                    mods_map[unimod.upper()] = [mod, site]
        return mods_map

    def generate_modification_details(self, df):
        keys = {}
        pattern = r"\((\d+\.?\d*)\)"
        for key in self.mods_map.keys():
            col = f"{key} Probabilities"
            if col in df.columns:
                keys[key] = col
        other_mods = list(set(self.mods_map.keys()) - set(keys.keys()))

        def get_details(rows):
            modification_details = []
            for key, col in keys.items():
                modification_map = {"modification_name": self.mods_map[key][0]}
                details = []
                seq = rows[col]
                if not isinstance(seq, str):
                    continue
                match_obj = re.search(pattern, seq)
                while match_obj:
                    details.append(
                        {"position": match_obj.start(0), "localization_probability": float(match_obj.group(1))}
                    )
                    seq = seq.replace(match_obj.group(0), "", 1)
                    match_obj = re.search(pattern, seq)
                modification_map["fields"] = details
                modification_details.append(modification_map)
            seq = rows["peptidoform"]
            peptidoform, other_modification_details = get_modification_details(
                seq, self.mods_map, self._automaton, other_mods
            )
            modification_details = modification_details + other_modification_details
            if len(modification_details) == 0:
                return [peptidoform, None]
            else:
                return [peptidoform, modification_details]

        df[["peptidoform", "modifications"]] = df[list(keys.values()) + ["peptidoform"]].apply(
            get_details, axis=1, result_type="expand"
        )

    def generete_peptidoform(self, df):
        isacronym = check_acronym(df)
        def trasform_peptidoform(row):
            row = row.replace("_", "")
<<<<<<< HEAD
            if isacronym:
                return re.sub(MOD_PARTTEN,self._transform_mod, row)
            else:
                return row
        
=======
            return re.sub(MOD_PARTTEN, self._transform_mod, row)

>>>>>>> c6bf83ba
        df["peptidoform"] = df["peptidoform"].apply(trasform_peptidoform)

    def generate_intensity_msg(self, df, intensity_cols, additions_intensity_cols):
        def get_intensities_map(rows):
            result_intensity = []
            result_additions_intensity = []
            reference = rows["reference_file_name"]
            for col in intensity_cols:
                channel = channel_map[col]
                sample_key = reference + "-" + channel
                result_intensity.append(
                    {
                        "sample_accession": self._sample_map[sample_key],
                        "channel": channel,
                        "intensity": rows[col],
                    }
                )
            for col in additions_intensity_cols:
                channel = channel_map[col]
                sample_key = reference + "-" + channel
                result_additions_intensity.append(
                    {
                        "sample_accession": self._sample_map[sample_key],
                        "channel": channel,
                        "additional_intensity": [
                            {"intensity_name": "normalize_intensity", "intensity_value": rows[col]}
                        ],
                    }
                )
            if len(result_intensity) > 1 and len(result_additions_intensity) > 1:
                return result_intensity, result_additions_intensity
            elif len(result_intensity) > 1:
                return result_intensity, None
            elif len(result_additions_intensity) > 1:
                return None, result_additions_intensity
            else:
                return None, None

        channel_map = {}
        if self.experiment_type != "LFQ":
            for col, col1 in zip(intensity_cols, additions_intensity_cols):
                key = re.search(r"\d+", col).group()
                if "TMT" in self.experiment_type:
                    c = TMT_CHANNELS[self.experiment_type][int(key)]
                    channel_map[col] = c
                    channel_map[col1] = c

                else:
                    c = ITRAQ_CHANNEL[self.experiment_type][int(key)]
                    channel_map[col] = c
                    channel_map[col1] = c
            df[["intensities", "additional_intensities"]] = df[
                ["reference_file_name"] + intensity_cols + additions_intensity_cols
            ].apply(get_intensities_map, axis=1, result_type="expand")
        else:
            df.loc[:, "intensities"] = df[["reference_file_name", "Intensity"]].apply(
                lambda rows: [
                    {
                        "sample_accession": self._sample_map[rows["reference_file_name"] + "-" + "LFQ"],
                        "channel": "LFQ",
                        "intensity": rows["Intensity"],
                    }
                ],
                axis=1,
            )
            df.loc[:, "additional_intensities"] = None

    def main_operate(self, df: pd.DataFrame):
        self.generete_peptidoform(df)
        self.generete_calculated_mz(df)
        self.generate_modification_details(df)
        df = df[df["posterior_error_probability"] < 0.05].copy()
        df["is_decoy"] = df["is_decoy"].map({None: "0", np.nan: "0", "+": "1"})
        df["additional_scores"] = df["additional_scores"].apply(
            lambda x: [{"score_name": "maxquant_score", "score_value": np.float32(x)}]
        )
        df.loc[:, "cv_params"] = None
        df.loc[:, "predicted_rt"] = None
        df.loc[:, "ion_mobility"] = None
        return df

    @staticmethod
    def transform_psm(df: pd.DataFrame):
        df.loc[:, "intensity_array"] = None
        df.loc[:, "mz_array"] = None
        df.loc[:, "number_peaks"] = None

    def transform_feature(self, df: pd.DataFrame):
        self.generate_intensity_msg(df, self._intensity_names, self._intensity_normalize_names)
        df.loc[:, "unique"] = df["pg_accessions"].apply(lambda x: 0 if ";" in x or "," in x else 1)
        df["pg_accessions"] = df["pg_accessions"].apply(get_protein_accession)
        df["mp_accessions"] = df["mp_accessions"].apply(get_protein_accession)
        df["gg_names"] = df["gg_names"].str.split(";")
        df.loc[:, "anchor_protein"] = df["pg_accessions"].str[0]
        df.loc[:, "gg_accessions"] = None
        df.loc[:, "pg_global_qvalue"] = None
        df.loc[:, "scan"] = None
        df.loc[:, "scan_reference_file_name"] = None
        df.loc[:, "start_ion_mobility"] = None
        df.loc[:, "stop_ion_mobility"] = None

    def convert_psm_to_parquet(self, msms_path:str, output_path: str, chunksize: int = 1000000):
        pqwriter = None
        for df in self.iter_batch(msms_path, "psm", chunksize=chunksize):
            self.transform_psm(df)
            Psm.convert_to_parquet_format(df)
            parquet = Psm.transform_parquet(df)
            if not pqwriter:
                pqwriter = pq.ParquetWriter(output_path, parquet.schema)
            pqwriter.write_table(parquet)
        if pqwriter:
            pqwriter.close()

    def convert_feature_to_parquet(self, evidence_path: str, sdrf_path: str, output_path: str, chunksize: int = 1000000):
        Sdrf = SDRFHandler(sdrf_path)
        self.experiment_type = Sdrf.get_experiment_type_from_sdrf()
        self._sample_map = Sdrf.get_sample_map_run()
        self.mods_map = self.get_mods_map(evidence_path)
        self._automaton = get_ahocorasick(self.mods_map)
        pqwriter = None
        for df in self.iter_batch(evidence_path, chunksize=chunksize):
            self.transform_feature(df)
            Feature.convert_to_parquet_format(df)
            parquet = Feature.transform_feature(df)
            if not pqwriter:
                pqwriter = pq.ParquetWriter(output_path, parquet.schema)
            pqwriter.write_table(parquet)
        if pqwriter:
            pqwriter.close()<|MERGE_RESOLUTION|>--- conflicted
+++ resolved
@@ -161,16 +161,11 @@
         isacronym = check_acronym(df)
         def trasform_peptidoform(row):
             row = row.replace("_", "")
-<<<<<<< HEAD
             if isacronym:
                 return re.sub(MOD_PARTTEN,self._transform_mod, row)
             else:
                 return row
         
-=======
-            return re.sub(MOD_PARTTEN, self._transform_mod, row)
-
->>>>>>> c6bf83ba
         df["peptidoform"] = df["peptidoform"].apply(trasform_peptidoform)
 
     def generate_intensity_msg(self, df, intensity_cols, additions_intensity_cols):
