--- conflicted
+++ resolved
@@ -143,12 +143,7 @@
     with open(output_path, "w", encoding="utf8") as f:
         f.write(content)
 
-<<<<<<< HEAD
 def get_modification_details(seq: str, mods_dict: dict, automaton: any, select_mods: list=None):
-=======
-
-def get_modification_details(seq: str, mods_dict: dict, automaton: any, select_mods: list = None):
->>>>>>> 9a43a0db
     if "(" not in seq:
         return (seq, [])
     total = 0
