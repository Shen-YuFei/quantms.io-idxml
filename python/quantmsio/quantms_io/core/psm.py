--- conflicted
+++ resolved
@@ -122,22 +122,13 @@
         mztab_handler = MztabHandler(mztab_file=mztab_path)
         mztab_handler.create_mztab_psm_iterator(mztab_path)
         psm_list = []
-<<<<<<< HEAD
+        batches = get_psm_in_batches(mztab_path,batch_size)
+        batch_count = 1
+        pqwriter = None
+
         for it in iter(mztab_handler.read_next_psm, None):
             psm_list.append(self._transform_psm_from_mztab(psm=it, mztab_handler=mztab_handler))
             print(it["sequence"] + "---" + it["accession"])
-
-        feature_table = self._create_psm_table(psm_list)
-        self.write_single_file_parquet(feature_table, parquet_output=self.parquet_path, write_metadata=True)
-=======
-        batches = get_psm_in_batches(mztab_path,batch_size)
-        batch_count = 1
-        pqwriter = None
-        
-        while (it := mztab_handler.read_next_psm()) is not None:
-            if it["sequence"] == "HAVSEGTK":
-                print(it)
-            psm_list.append(self._transform_psm_from_mztab(psm=it, mztab_handler=mztab_handler))
             #batches > 1
             if len(psm_list) == batch_size and batch_count < batches:
                 feature_table = self._create_psm_table(psm_list)
@@ -157,12 +148,15 @@
             pqwriter.write_table(feature_table)
         if pqwriter:
             pqwriter.close()
-            
+
             #print(it)
 
         #feature_table = self._create_psm_table(psm_list)
         #self.write_single_file_parquet(feature_table, parquet_output=self.parquet_path, write_metadata=True)
->>>>>>> 122aa560
+            print(it["sequence"] + "---" + it["accession"])
+
+        feature_table = self._create_psm_table(psm_list)
+        self.write_single_file_parquet(feature_table, parquet_output=self.parquet_path, write_metadata=True)
 
     def _transform_psm_from_mztab(self, psm, mztab_handler) -> dict:
         """
