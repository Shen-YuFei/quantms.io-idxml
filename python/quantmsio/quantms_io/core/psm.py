import os

import numpy as np
import pandas as pd

import pyarrow as pa
import pyarrow.parquet as pq
from quantms_io.core.mztab import MztabHandler
from quantms_io.core.parquet_handler import ParquetHandler
from quantms_io.core.project import check_directory,cut_path
from quantms_io.core.tools import extract_len
from quantms_io.utils.pride_utils import (get_quantmsio_modifications,
                                          standardize_protein_list_accession)


def get_psm_in_batches(mztab_file: str, batch_size: int) -> int:
    """
    return batches
    """
    total_len, _ = extract_len(mztab_file, "PSH")
    if total_len <= batch_size:
        return 1
    elif total_len % batch_size != 0:
        return total_len // batch_size + 1
    else:
        return total_len // batch_size


class PSMHandler(ParquetHandler):
    PSM_FIELDS = [
        pa.field(
            "sequence",
            pa.string(),
            metadata={"description": "Peptide sequence of the feature"},
        ),
        pa.field(
            "protein_accessions",
            pa.list_(pa.string()),
            metadata={"description": "accessions of associated proteins"},
        ),
        pa.field(
            "protein_start_positions",
            pa.list_(pa.int32()),
            metadata={"description": "start positions in the associated proteins"},
        ),
        pa.field(
            "protein_end_positions",
            pa.list_(pa.int32()),
            metadata={"description": "end positions in the associated proteins"},
        ),
        pa.field(
            "protein_global_qvalue",
            pa.float64(),
            metadata={
                "description": "global q-value of the associated protein or protein group"
            },
        ),
        pa.field(
            "unique",
            pa.int32(),
            metadata={
                "description": "if the peptide is unique to a particular protein"
            },
        ),
        pa.field(
            "modifications",
            pa.list_(pa.string()),
            metadata={"description": "peptide modifications"},
        ),
        pa.field(
            "retention_time", pa.float64(), metadata={"description": "retention time"}
        ),
        pa.field(
            "charge",
            pa.int32(),
            metadata={"description": "charge state of the feature"},
        ),
        pa.field(
            "exp_mass_to_charge",
            pa.float64(),
            metadata={"description": "experimentally measured mass-to-charge ratio"},
        ),
        pa.field(
            "calc_mass_to_charge",
            pa.float64(),
            metadata={"description": "calculated mass-to-charge ratio"},
        ),
        pa.field(
            "peptidoform",
            pa.string(),
            metadata={"description": "peptidoform in proforma notation"},
        ),
        pa.field(
            "posterior_error_probability",
            pa.float64(),
            metadata={"description": "posterior error probability"},
        ),
        pa.field(
            "global_qvalue", pa.float64(), metadata={"description": "global q-value"}
        ),
        pa.field(
            "is_decoy",
            pa.int32(),
            metadata={
                "description": "flag indicating if the feature is a decoy (1 is decoy, 0 is not decoy)"
            },
        ),
        pa.field(
            "id_scores",
            pa.list_(pa.string()),
            metadata={"description": "identification scores as key value pairs"},
        ),
        pa.field(
            "consensus_support",
            pa.float32(),
            metadata={"description": "consensus support value"},
        ),
        pa.field(
            "reference_file_name",
            pa.string(),
            metadata={"description": "file name of the reference file for the feature"},
        ),
        pa.field(
            "scan_number",
            pa.string(),
            metadata={"description": "scan number of the best PSM"},
        ),
        pa.field(
            "mz_array",
            pa.list_(pa.float64()),
            metadata={"description": "mass-to-charge ratio values"},
        ),
        pa.field(
            "intensity_array",
            pa.list_(pa.float64()),
            metadata={"description": "intensity array values"},
        ),
        pa.field("num_peaks", pa.int32(), metadata={"description": "number of peaks"}),
        pa.field(
            "gene_accessions",
            pa.list_(pa.string()),
            metadata={"description": "accessions of associated genes"},
        ),
        pa.field(
            "gene_names",
            pa.list_(pa.string()),
            metadata={"description": "names of associated genes"},
        ),
    ]

    def __init__(self) -> None:
        super().__init__()
        self.parquet_path = None

    def _create_schema(self):
        """
        Create the schema for the psm file. The schema is defined in the docs folder of this repository.
        (https://github.com/bigbio/quantms.io/blob/main/docs/PSM.md)
        """
        return pa.schema(
            PSMHandler.PSM_FIELDS,
            metadata={"description": "PSM file in quantms.io format"},
        )

    def _create_psm_table(self, psm_list: list) -> pa.Table:
        return pa.Table.from_pandas(pd.DataFrame(psm_list), schema=self.schema)

    def convert_mztab_to_feature(
        self, mztab_path: str, output_folder:str, parquet_path: str = None, batch_size: int = 100000
    ):
        """
        convert a mzTab file to a feature file
        :param mztab_path: path to the mzTab file
        :param parquet_path: path to the feature file
        :param batch_size: number of psm to write in a single batch
        :return: path to the feature file
        """
        if parquet_path is not None:
            self.parquet_path = parquet_path

        mztab_handler = MztabHandler(mztab_file=mztab_path)
        mztab_handler.create_mztab_psm_iterator(mztab_path)
        psm_list = []
        batches = get_psm_in_batches(mztab_path, batch_size)
        batch_count = 1
        pq_writer = None

        for it in iter(mztab_handler.read_next_psm, None):
<<<<<<< HEAD
            #print(it["sequence"] + "---" + it["accession"])
            psm_list.append(
                self._transform_psm_from_mztab(psm=it, mztab_handler=mztab_handler)
            )
            if (
                len(psm_list) == batch_size and batch_count < batches
            ):  # write in batches
=======
            print(it["sequence"] + "---" + it["accession"])
            psm_list.append(self._transform_psm_from_mztab(psm=it, mztab_handler=mztab_handler))
            if len(psm_list) == batch_size and batch_count < batches:  # write in batches
>>>>>>> 4fd08a2c
                feature_table = self._create_psm_table(psm_list)
                if not pq_writer:
                    pq_writer = pq.ParquetWriter(self.parquet_path, feature_table.schema)
                pq_writer.write_table(feature_table)
                psm_list = []
                batch_count += 1
        # batches = 1
        if batch_count == 1:
            feature_table = self._create_psm_table(psm_list)
            pq_writer = pq.ParquetWriter(self.parquet_path, feature_table.schema)
            pq_writer.write_table(feature_table)
        else:  # final batch
            feature_table = self._create_psm_table(psm_list)
            pq_writer.write_table(feature_table)

        if pq_writer:
            pq_writer.close()

<<<<<<< HEAD

        #project
        Project = check_directory(output_folder)
        Project.register_file(cut_path(self.parquet_path,output_folder),'.psm.parquet')
        project_path = output_folder + '/' + 'project.json'
        Project.save_updated_project_info(output_file_name=project_path)

        #feature_table = self._create_psm_table(psm_list)
        #self.write_single_file_parquet(feature_table, parquet_output=self.parquet_path, write_metadata=True)
            #print(it["sequence"] + "---" + it["accession"])

=======
>>>>>>> 4fd08a2c
    @staticmethod
    def _transform_psm_from_mztab(psm, mztab_handler) -> dict:
        """
        Transform a an mztab psm to quantms io psm.
        :param psm mztab psm
        :param mztab_handler the mztab handler with all information about scores, ms_runs, modification
        :return: dictionary of psm following the schema defined in PSMHandler.PSM_FIELDS
        """

        sequence = psm["sequence"]
        protein_accessions = standardize_protein_list_accession(psm["accession"])
        protein_start_positions = [int(i) for i in psm["start"].split(",")]
        protein_end_positions = [int(i) for i in psm["end"].split(",")]
        unique = 1 if len(protein_accessions) == 1 else 0

        protein_accession_nredundant = list(dict.fromkeys(protein_accessions))
        protein_qvalue = mztab_handler.get_protein_qvalue_from_index_list(
            protein_accession_list=protein_accession_nredundant
        )
        protein_qvalue = (
            None if protein_qvalue is None else np.float64(protein_qvalue[0])
        )

        retention_time = (
            None
            if ("retention_time" not in psm or psm["retention_time"] is None)
            else np.float64(psm["retention_time"])
        )
        charge = int(psm["charge"])
        calc_mass_to_charge = (
            None
            if ("calc_mass_to_charge" not in psm or psm["calc_mass_to_charge"] is None)
            else np.float64(psm["calc_mass_to_charge"])
        )
        exp_mass_to_charge = (
            None
            if ("exp_mass_to_charge" not in psm or psm["exp_mass_to_charge"] is None)
            else np.float64(psm["exp_mass_to_charge"])
        )

        modifications_string = psm["modifications"]  # Mods
        modifications = get_quantmsio_modifications(
            modifications_string=modifications_string,
            modification_definition=mztab_handler.get_modifications_definition(),
        )
        modifications_string = ""
        for key, value in modifications.items():
            modifications_string += "|".join(map(str, value["position"]))
            modifications_string = (
                modifications_string + "-" + value["unimod_accession"] + ","
            )
        modifications_string = (
            None if len(modifications_string) == 0 else modifications_string[:-1]
        )  # Remove last comma
        modification_list = (
            None if modifications_string is None else modifications_string.split(",")
        )
        posterior_error_probability = (
            None
            if (
                "posterior_error_probability" not in psm
                or psm["posterior_error_probability"] is None
            )
            else np.float64(psm["posterior_error_probability"])
        )

        global_qvalue = (
            None
            if ("global_qvalue" not in psm or psm["global_qvalue"] is None)
            else np.float64(psm["global_qvalue"])
        )

        consensus_support = (
            None if psm["consensus_support"] else np.float32(psm["consensus_support"])
        )

        psm_score = np.float64(psm["score"])
        peptide_score_name = mztab_handler.get_search_engine_scores()["psm_score"]

        return {
            "sequence": sequence,
            "protein_accessions": protein_accessions,
            "protein_start_positions": protein_start_positions,
            "protein_end_positions": protein_end_positions,
            "protein_global_qvalue": protein_qvalue,
            "unique": unique,
            "modifications": modification_list,
            "retention_time": retention_time,
            "charge": charge,
            "calc_mass_to_charge": calc_mass_to_charge,
            "peptidoform": psm[
                "proforma_peptidoform"
            ],  # Peptidoform in proforma notation
            "posterior_error_probability": posterior_error_probability,
            "global_qvalue": global_qvalue,
            "is_decoy": int(psm["is_decoy"]),
            "consensus_support": consensus_support,
            "id_scores": [
                f"{peptide_score_name}: {psm_score}",
                f"Posterior error probability: {posterior_error_probability}",
            ],
            "reference_file_name": psm["ms_run"],
            "scan_number": psm["scan_number"],
            "exp_mass_to_charge": exp_mass_to_charge,
            "mz_array": None,
            "intensity_array": None,
            "num_peaks": None,
            "gene_accessions": None,
            "gene_names": None,
        }<|MERGE_RESOLUTION|>--- conflicted
+++ resolved
@@ -186,7 +186,6 @@
         pq_writer = None
 
         for it in iter(mztab_handler.read_next_psm, None):
-<<<<<<< HEAD
             #print(it["sequence"] + "---" + it["accession"])
             psm_list.append(
                 self._transform_psm_from_mztab(psm=it, mztab_handler=mztab_handler)
@@ -194,11 +193,6 @@
             if (
                 len(psm_list) == batch_size and batch_count < batches
             ):  # write in batches
-=======
-            print(it["sequence"] + "---" + it["accession"])
-            psm_list.append(self._transform_psm_from_mztab(psm=it, mztab_handler=mztab_handler))
-            if len(psm_list) == batch_size and batch_count < batches:  # write in batches
->>>>>>> 4fd08a2c
                 feature_table = self._create_psm_table(psm_list)
                 if not pq_writer:
                     pq_writer = pq.ParquetWriter(self.parquet_path, feature_table.schema)
@@ -217,7 +211,6 @@
         if pq_writer:
             pq_writer.close()
 
-<<<<<<< HEAD
 
         #project
         Project = check_directory(output_folder)
@@ -229,8 +222,6 @@
         #self.write_single_file_parquet(feature_table, parquet_output=self.parquet_path, write_metadata=True)
             #print(it["sequence"] + "---" + it["accession"])
 
-=======
->>>>>>> 4fd08a2c
     @staticmethod
     def _transform_psm_from_mztab(psm, mztab_handler) -> dict:
         """
