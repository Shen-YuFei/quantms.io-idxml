import pandas as pd
import os
from pyopenms import AASequence,ModificationsDB
from pyopenms.Constants import PROTON_MASS_U
from pathlib import Path
import numpy as np
import re
from quantms_io.core.mztab import fetch_modifications_from_mztab_line
from quantms_io.utils.pride_utils import (get_peptidoform_proforma_version_in_mztab)
import pyarrow as pa
import pyarrow.parquet as pq
from quantms_io.core.feature import FeatureHandler
from quantms_io.core.feature_in_memory import FeatureInMemory
from quantms_io.core.psm import PSMHandler

import concurrent.futures
import duckdb
import swifter
MODIFICATION_PATTERN = re.compile(r"\((.*?)\)")


def get_exp_design_dfs(exp_design_file):
    # logger.info(f"Reading experimental design file: {exp_design_file}")
    with open(exp_design_file, "r") as f:
        data = f.readlines()
        empty_row = data.index("\n")
        f_table = [i.replace("\n", "").split("\t") for i in data[1:empty_row]]
        f_header = data[0].replace("\n", "").split("\t")
        f_table = pd.DataFrame(f_table, columns=f_header)
        f_table.loc[:, "run"] = f_table.apply(lambda x: _true_stem(x["Spectra_Filepath"]), axis=1)
        f_table.rename(columns={"Fraction_Group": "ms_run", "run": "Run"}, inplace=True)

        s_table = [i.replace("\n", "").split("\t") for i in data[empty_row + 1:]][1:]
        s_header = data[empty_row + 1].replace("\n", "").split("\t")
        s_DataFrame = pd.DataFrame(s_table, columns=s_header)

    return s_DataFrame, f_table


def _true_stem(x):
    """
    Return the true stem of a file name, i.e. the
    file name without the extension.

    :param x: The file name
    :type x: str
    :return: The true stem of the file name
    :rtype: str

    Examples:
    >>> _true_stem("foo.mzML")
    'foo'
    >>> _true_stem("foo.d.tar")
    'foo'

    These examples can be tested with pytest:
    $ pytest -v --doctest-modules
    """
    stem = os.path.splitext(os.path.basename(x))[0]

    return stem


def find_modification(peptide):
    """
    Identify the modification site based on the peptide containing modifications.

    :param peptide: Sequences of peptides
    :type peptide: str
    :return: Modification sites
    :rtype: str

    Examples:
    >>> find_modification("PEPM(UNIMOD:35)IDE")
    '4-UNIMOD:35'
    >>> find_modification("SM(UNIMOD:35)EWEIRDS(UNIMOD:21)EPTIDEK")
    '2-UNIMOD:35,9-UNIMOD:21'
    """
    peptide = str(peptide)
    original_mods = MODIFICATION_PATTERN.findall(peptide)
    peptide = MODIFICATION_PATTERN.sub(".", peptide)
    position = [i for i, x in enumerate(peptide) if x == "."]
    for j in range(1, len(position)):
        position[j] -= j

    for k in range(0, len(original_mods)):
        original_mods[k] = str(position[k]) + "-" + original_mods[k].upper()

    original_mods = ",".join(str(i) for i in original_mods) if len(original_mods) > 0 else "null"

    return original_mods

def mtd_mod_info(fix_mod, var_mod):
    """
    Convert fixed and variable modifications to the format required by the MTD sub-table.

    :param fix_mod: Fixed modifications from DIA parameter list
    :type fix_mod: str
    :param var_mod: Variable modifications from DIA parameter list
    :type var_mod: str
    :return: A tuple contains fixed and variable modifications, and flags indicating whether they are null
    :rtype: tuple
    """
    var_ptm = []
    fix_ptm = []
    mods_db = ModificationsDB()

    if fix_mod != "null":
        fix_flag = 1
        for mod in fix_mod.split(","):
            mod_obj = mods_db.getModification(mod)
            mod_name = mod_obj.getId()
            mod_accession = mod_obj.getUniModAccession()
            site = mod_obj.getOrigin()
            fix_ptm.append(("[UNIMOD, " + mod_accession.upper() + ", " + mod_name + ", ]", site))
    else:
        fix_flag = 0
        fix_ptm.append("[MS, MS:1002453, No fixed modifications searched, ]")

    if var_mod != "null":
        var_flag = 1
        for mod in var_mod.split(","):
            mod_obj = mods_db.getModification(mod)
            mod_name = mod_obj.getId()
            mod_accession = mod_obj.getUniModAccession()
            site = mod_obj.getOrigin()
            var_ptm.append(("[UNIMOD, " + mod_accession.upper() + ", " + mod_name + ", ]", site))
    else:
        var_flag = 0
        var_ptm.append("[MS, MS:1002454, No variable modifications searched, ]")

    return fix_ptm, var_ptm, fix_flag, var_flag


def get_modifications(fix_modifications: str, variable_modifications: str):
    (fixed_mods, variable_mods, fix_flag, var_flag) = mtd_mod_info(fix_modifications, variable_modifications)

    modifications_list = []
    if fix_flag == 1:
        for i in range(1, len(fixed_mods) + 1):
            modifications_list.append(f"MTD\tfixed_mod[{str(i)}]\t{fixed_mods[i - 1][0]}")
            modifications_list.append(f"MTD\tfixed_mod[{str(i)}]-site\t{fixed_mods[i - 1][1]}")
            modifications_list.append(f"MTD\tfixed_mod[{str(i)}]-position\tAnywhere")
    else:
        modifications_list.append(f"MTD\tfixed_mod[1]\t{fixed_mods[0]}")

    if var_flag == 1:
        for i in range(1, len(variable_mods) + 1):
            modifications_list.append(f"MTD\tvariable_mod[{str(i)}]\t{variable_mods[i - 1][0]}")
            modifications_list.append(f"MTD\tvariable_mod[{str(i)}]-site\t{variable_mods[i - 1][1]}")
            modifications_list.append(f"MTD\tvariable_mod[{str(i)}]-position\tAnywhere")
    else:
        modifications_list.append(f"MTD\tvariable_mod[1]\t{variable_mods[0]}")

    mod_dict = {}
    for line in modifications_list:
        mod_dict = fetch_modifications_from_mztab_line(line, mod_dict)

    return mod_dict


class DiaNNConvert:

    def __init__(self):

        self._modifications = None
        self._score_names = {'peptide_score': 'DIA-NN Q.Value (minimum of the respective precursor q-values)',
                             'protein_score': 'DIA-NN Global.PG.Q.Value',
                             'psm_score': 'protein-level q-value'}
        self._columns_map = {
                            "Stripped.Sequence": "sequence",
                            "Protein.Ids": "protein_accessions",
                            "RT.Start": "retention_time",
                            "Precursor.Charge": "charge",
                            "Calculate.Precursor.Mz": "calc_mass_to_charge",
                            "exp_mass_to_charge": "exp_mass_to_charge",
                            "Modified.Sequence": "peptidoform",
                            "opt_global_spectrum_reference": "scan_number",
                            "File.Name": "reference_file_name",
                            "Precursor.Quantity":"intensity",
                            "Q.Value": "search_engine_score[1]"
                            }
    
    def get_protein_map_from_database(self,report_path):
        database = duckdb.query(
            """
            select "Protein.Ids",MIN("Global.PG.Q.Value") as "Global.PG.Q.Value" from '{}'
            GROUP BY "Protein.Ids"
            """.format(report_path)
        )
        protein_df = database.df()
        protein_df.index = protein_df["Protein.Ids"]
        protein_map = protein_df.to_dict()["Global.PG.Q.Value"]
        return protein_map

    def get_peptide_map_from_database(self,report_path):
        database = duckdb.query(
            """    
            SELECT "Precursor.Id","Q.Value","Run"
            FROM (
            SELECT *,ROW_NUMBER() OVER (PARTITION BY "Precursor.Id" ORDER BY "Q.Value" ASC) AS row_num
            FROM '{}'
            ) AS subquery
            WHERE row_num = 1;
            """.format(report_path)
        )
        peptide_df = database.df()
        peptide_df.index = peptide_df["Precursor.Id"]
        peptide_map = peptide_df.to_dict()["Q.Value"]
        best_ref_map = peptide_df.to_dict()["Run"]
        return peptide_map,best_ref_map
    
    def get_report_from_database(self,report_path,runs):
        database = duckdb.query(
            """
            select "File.Name","Run","Protein.Ids","RT.Start","Precursor.Id","Q.Value","Modified.Sequence","Stripped.Sequence","Precursor.Charge","Precursor.Quantity" from '{}'
            where Run IN {}
            """.format(report_path,tuple(runs))
        )
        report = database.df()
        return report

    def get_masses_and_modifications_map(self,report_path):
        database = duckdb.query(
            """
            select DISTINCT "Modified.Sequence" from '{}'
            """.format(report_path)
        )
        report = database.df()
        uniq_p = report["Modified.Sequence"].values
        masses_map = {k: AASequence.fromString(k).getMonoWeight() for k in uniq_p}
        modifications_map = {k: AASequence.fromString(k).toString() for k in uniq_p}
        
        return masses_map,modifications_map
    
    def main_report_df(self, report_path: str, qvalue_threshold: float, mzml_info_folder: str, thread_num:int) -> pd.DataFrame:
        def intergrate_msg(n):
            nonlocal report
            nonlocal mzml_info_folder
            files = list(Path(mzml_info_folder).glob(f"*{n}_mzml_info.tsv"))
            if not files:
                raise ValueError(f"Could not find {n} info file in {dir}")
            target = pd.read_csv(files[0],sep='\t',usecols=["Retention_Time", "SpectrumID", "Exp_Mass_To_Charge"])
            group = report[report['Run']==n].copy()
            group.sort_values(by="RT.Start", inplace=True)
            target.rename(columns={"Retention_Time": "RT.Start", "SpectrumID": "opt_global_spectrum_reference",
                                        "Exp_Mass_To_Charge": "exp_mass_to_charge"}, inplace=True)
            target["RT.Start"] = target["RT.Start"] / 60
            res = pd.merge_asof(group, target, on="RT.Start", direction="nearest")
            return res

        #query duckdb
        protein_map = self.get_protein_map_from_database(report_path)
        peptide_map,best_ref_map = self.get_peptide_map_from_database(report_path)
        masses_map,modifications_map = self.get_masses_and_modifications_map(report_path)
        
        info_list = [mzml.replace('_mzml_info.tsv','') for mzml in os.listdir(mzml_info_folder) if mzml.endswith('_mzml_info.tsv')]
        info_list =  [info_list[i:i+thread_num] for i in range(0,len(info_list),thread_num)]
        for refs in info_list:
            report = self.get_report_from_database(report_path,refs)
            usecols = report.columns.to_list() + ["opt_global_spectrum_reference","exp_mass_to_charge"]
            with concurrent.futures.ThreadPoolExecutor(thread_num) as executor:
                results = executor.map(intergrate_msg,refs)
            report = np.vstack([result.values for result in results])
            report = pd.DataFrame(report,columns=usecols)
            #restrict
            report = report[report["Q.Value"] < qvalue_threshold]
            #map
            report["protein_global_qvalue"] = report["Protein.Ids"].map(protein_map)
            report["global_qvalue"] = report["Precursor.Id"].map(peptide_map)
            #spectral count
            report["spectral_count"] = report.groupby(["Modified.Sequence","Precursor.Charge","Run"]).transform('size')
            #cal value and mod
            mass_vector = report["Modified.Sequence"].map(masses_map)
            report["Calculate.Precursor.Mz"] = (mass_vector + (PROTON_MASS_U * report["Precursor.Charge"].values)) / report["Precursor.Charge"].values
            report["Modified.Sequence"] = report["Modified.Sequence"].map(modifications_map)
            #pep 
            report["best_psm_reference_file_name"] = report["Precursor.Id"].map(best_ref_map)
            report["best_psm_scan_number"] = None
            # add extra msg
            report = self.add_additional_msg(report)
            yield report

<<<<<<< HEAD
    def generate_psm_and_feature_file(self, report_path: str,
                                      qvalue_threshold: float, mzml_info_folder: str,
                                      design_file: str, modifications: list,
                                      psm_output_path: str, feature_output_path: str,
                                      thread_num: int = 60):
=======
    def generate_psm_and_feature_file(self,report_path: str, qvalue_threshold: float,folder: str,design_file:str,modifications:list,sdrf_path:str,psm_output_path:str,feature_output_path:str,thread_num:int=60):
>>>>>>> 76eb43a5
        psm_pqwriter = None
        feature_pqwriter = None

        s_data_frame, f_table = get_exp_design_dfs(design_file)
        self._modifications = get_modifications(modifications[0], modifications[1])
        for report in self.main_report_df(report_path, qvalue_threshold, mzml_info_folder , thread_num):
            psm_pqwriter = self.generate_psm_file(report,psm_pqwriter,psm_output_path)
            feature_pqwriter = self.generate_feature_file(report,s_data_frame,f_table,sdrf_path,feature_pqwriter,feature_output_path)
        if psm_pqwriter:
            psm_pqwriter.close()
        if feature_pqwriter:
            feature_pqwriter.close()

    def add_additional_msg(self,report:pd.DataFrame):
        report.rename(columns=self._columns_map,inplace=True)
        report["reference_file_name"] = report["reference_file_name"].swifter.apply(lambda x:x.split('.')[0])

        report.loc[:,"is_decoy"] = "0"
        report.loc[:, "unique"] = report["protein_accessions"].swifter.apply(lambda x: "0" if ";" in str(x) else "1")

        null_col = [
            "protein_start_positions",
            "protein_end_positions",
            "posterior_error_probability"
        ]
        report.loc[:, null_col] = None

        report.loc[:, "modifications"] = report["peptidoform"].swifter.apply(lambda x: find_modification(x))
        report['peptidoform'] = report[['sequence', 'modifications']].swifter.apply(lambda row: get_peptidoform_proforma_version_in_mztab(row['sequence'], row['modifications'],self._modifications), axis=1)
        
        return report
    
    def generate_psm_file(self,report,psm_pqwriter,psm_output_path):
        psm = report.copy()
        psm.loc[:, 'id_scores'] = psm['search_engine_score[1]'].swifter.apply(lambda x: [
            f"protein-level q-value: {x}",
            f"Posterior error probability: ",
        ])
        psm.drop(["search_engine_score[1]"], inplace=True, axis=1)
        psm.loc[:, "consensus_support"] = None
        parquet_table = self.convert_psm_format_to_parquet(psm)
        
        if not psm_pqwriter:
            # create a parquet write object giving it an output file
            psm_pqwriter = pq.ParquetWriter(psm_output_path, parquet_table.schema)
        psm_pqwriter.write_table(parquet_table)
        return psm_pqwriter

    def generate_feature_file(self,report,s_data_frame,f_table,sdrf_path,feature_pqwriter,feature_output_path):

        sample_name = pd.read_csv(sdrf_path,sep='\t',usecols=['source name'],nrows=1)['source name'].values[0].split('-')[0]
        report = report[report["intensity"] != 0]
        report.loc[:,"fragment_ion"] = "NA"
        report.loc[:,"isotope_label_type"] = "L"
        report.loc[:,"channel"] = "LABEL FREE SAMPLE"
        report = report.merge(
            (
                s_data_frame[["Sample", "MSstats_Condition", "MSstats_BioReplicate"]]
                .merge(f_table[["Fraction", "Sample", "Run"]], on="Sample")
                .rename(
                    columns={"MSstats_BioReplicate": "BioReplicate", "MSstats_Condition": "Condition"})
            ),
            on="Run",
            validate="many_to_one",
        )
        report.rename(columns={
            'Sample':'sample_accession',
            'Condition': 'condition',
            'Fraction': 'fraction',
            'BioReplicate': 'biological_replicate',
            'Run': 'run'
        },inplace=True)
        peptide_score_name = self._score_names["peptide_score"]
        report["id_scores"] = (
            peptide_score_name + ":" + report["global_qvalue"].astype(str).values + ","
            + "Best PSM PEP:" + report["posterior_error_probability"].astype(str).values
        )
        report['sample_accession'] = sample_name + '-Sample-' + report['sample_accession'].astype(str).values 
        schema = FeatureHandler()
        feature = FeatureInMemory('LFQ',schema.schema)
        feature._modifications = self._modifications
        feature._score_names = self._score_names
        parquet_table = feature.convert_to_parquet(report)

        if not feature_pqwriter:
            # create a parquet write object giving it an output file
            feature_pqwriter = pq.ParquetWriter(feature_output_path, parquet_table.schema)
        feature_pqwriter.write_table(parquet_table)
        
        return feature_pqwriter
    

    @staticmethod
    def __split_start_or_end(value):
        """
        split start or end
        :param value: start or end
        """
        if pd.isna(value) or value == 'null':
            return pd.NA
        elif "," in str(value):
            return list(map(int, value.split(",")))
        elif value is np.nan:
            return None
        else:
            return [int(value)]
    
    def convert_psm_format_to_parquet(self, res):
        """
            res: msstats_in dataframe
            return: parquet table
        """
        psm = PSMHandler()
        feature = FeatureInMemory('LFQ', None)
        feature._modifications = self._modifications
        feature._score_names = self._score_names
        res['sequence'] = res['sequence'].astype(str)
        res['protein_accessions'] = res['protein_accessions'].str.split(";")
        res['protein_start_positions'] = res['protein_start_positions'].swifter.apply(
            self.__split_start_or_end).to_list()
        res['protein_end_positions'] = res['protein_end_positions'].swifter.apply(
            self.__split_start_or_end).to_list()
        res['protein_global_qvalue'] = res['protein_global_qvalue'].astype(float)
        res['unique'] = res['unique'].map(lambda x: pd.NA if pd.isna(x) else int(x)).astype('Int32')
        res['modifications'] = res['modifications'].swifter.apply(lambda x: feature._generate_modification_list(x))
        res['retention_time'] = res['retention_time'].astype(float)
        res['charge'] = res['charge'].map(lambda x: pd.NA if pd.isna(x) else int(x)).astype('Int32')
        res['exp_mass_to_charge'] = res['exp_mass_to_charge'].astype(float)
        res['calc_mass_to_charge'] = res['calc_mass_to_charge'].astype(float)
        res['posterior_error_probability'] = res['posterior_error_probability'].astype(float)

        res['is_decoy'] = res['is_decoy'].map(lambda x: pd.NA if pd.isna(x) else int(x)).astype('Int32')

        res.loc[:, "num_peaks"] = None
        res.loc[:, "mz_array"] = None
        res.loc[:, "intensity_array"] = None

        res.loc[:, "gene_accessions"] = None
        res.loc[:, "gene_names"] = None

        return pa.Table.from_pandas(res, schema=psm._create_schema())<|MERGE_RESOLUTION|>--- conflicted
+++ resolved
@@ -281,15 +281,7 @@
             report = self.add_additional_msg(report)
             yield report
 
-<<<<<<< HEAD
-    def generate_psm_and_feature_file(self, report_path: str,
-                                      qvalue_threshold: float, mzml_info_folder: str,
-                                      design_file: str, modifications: list,
-                                      psm_output_path: str, feature_output_path: str,
-                                      thread_num: int = 60):
-=======
     def generate_psm_and_feature_file(self,report_path: str, qvalue_threshold: float,folder: str,design_file:str,modifications:list,sdrf_path:str,psm_output_path:str,feature_output_path:str,thread_num:int=60):
->>>>>>> 76eb43a5
         psm_pqwriter = None
         feature_pqwriter = None
 
@@ -367,7 +359,7 @@
             peptide_score_name + ":" + report["global_qvalue"].astype(str).values + ","
             + "Best PSM PEP:" + report["posterior_error_probability"].astype(str).values
         )
-        report['sample_accession'] = sample_name + '-Sample-' + report['sample_accession'].astype(str).values 
+        report['sample_accession'] = sample_name + '-Sample-' + report['sample_accession'].astype(str).values
         schema = FeatureHandler()
         feature = FeatureInMemory('LFQ',schema.schema)
         feature._modifications = self._modifications
